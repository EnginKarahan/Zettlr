--- conflicted
+++ resolved
@@ -1,4 +1,3 @@
-<<<<<<< HEAD
 # 2.0.0
 
 ## DEPRECATION: 32 bit
@@ -63,7 +62,7 @@
 - Zettlr is now completely jQuery-free.
 - Migrated the FSAL cache from unstable Objects to Maps and Sets.
 - Migrated the TagProvider to a Map as well.
-=======
+
 # 1.8.8
 
 ## HOTFIX FOR ELECTRON CVEs
@@ -78,7 +77,6 @@
 upgrades Electron from a vulnerable 11.x.x-version to the safe version 12.0.6.
 
 > **DO NO LONGER USE ZETTLR 1.8.7! RELEASES PRIOR TO 1.8.8 MUST BE REGARDED AS UNSAFE!**
->>>>>>> 4d72f9c9
 
 # 1.8.7
 
