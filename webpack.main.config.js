--- conflicted
+++ resolved
@@ -10,19 +10,6 @@
   plugins: [
     new CopyWebpackPlugin({
       patterns: [
-<<<<<<< HEAD
-        { from: 'source/main/assets/tutorial', to: 'tutorial' },
-        { from: 'source/main/assets/dict', to: 'dict' },
-        { from: 'source/common/lang', to: 'lang' },
-        { from: 'source/app/service-providers/assets/csl-locales', to: 'assets/csl-locales' },
-        { from: 'source/app/service-providers/assets/csl-styles', to: 'assets/csl-styles' },
-        { from: 'source/app/service-providers/assets/defaults', to: 'assets/defaults' },
-        { from: 'source/main/modules/export/assets/export.tpl.htm', to: 'assets' },
-        { from: 'source/main/modules/export/assets/template.revealjs.htm', to: 'assets' },
-        { from: 'source/main/modules/export/assets/revealjs-styles', to: 'assets/revealjs-styles' },
-        { from: 'resources/icons/icon.ico', to: 'assets/icons' },
-        { from: 'resources/icons/png', to: 'assets/icons/png' }
-=======
         // These are all static files that simply need to be bundled with the
         // application; we'll just copy them over from the static folder.
         { from: 'static/tutorial', to: 'tutorial' },
@@ -33,8 +20,9 @@
         { from: 'static/defaults', to: 'assets/defaults' },
         { from: 'static/export.tpl.htm', to: 'assets' },
         { from: 'static/template.revealjs.htm', to: 'assets' },
-        { from: 'static/revealjs-styles', to: 'assets/revealjs-styles' }
->>>>>>> 0ee5bf16
+        { from: 'static/revealjs-styles', to: 'assets/revealjs-styles' },
+        { from: 'resources/icons/icon.ico', to: 'assets/icons' },
+        { from: 'resources/icons/png', to: 'assets/icons/png' }
       ]
     })
   ],
