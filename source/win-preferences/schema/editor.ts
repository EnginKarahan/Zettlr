--- conflicted
+++ resolved
@@ -29,7 +29,6 @@
           default: 'Normal',
           emacs: 'Emacs',
           vim: 'Vim'
-<<<<<<< HEAD
         }
       },
       help: undefined, // TODO
@@ -47,27 +46,6 @@
       help: undefined, // TODO
       fields: [
         // TODO: Add field for LTR/RTL
-      ]
-    },
-    {
-=======
-        }
-      },
-      help: undefined, // TODO
-      fields: [
-        {
-          type: 'form-text',
-          display: 'info',
-          contents: trans('The input mode determines how you interact with the editor. We recommend keeping this setting at "Normal". Only choose "Vim" or "Emacs" if you know what this implies.')
-        }
-      ]
-    },
-    {
-      title: trans('Writing direction'),
-      group: PreferencesGroups.Editor,
-      help: undefined, // TODO
-      fields: [
-        // TODO: Add field for LTR/RTL
         {
           type: 'form-text',
           display: 'info',
@@ -76,7 +54,6 @@
       ]
     },
     {
->>>>>>> 8d78b9c2
       title: trans('Markdown rendering'),
       group: PreferencesGroups.Editor,
       help: undefined, // TODO
