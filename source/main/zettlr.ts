/**
 * @ignore
 * BEGIN HEADER
 *
 * Contains:        Zettlr class
 * CVM-Role:        Controller
 * Maintainer:      Hendrik Erz
 * License:         GNU GPL v3
 *
 * Description:     This class is the main hub for everything that the main
 *                  process does. This means that here everything the app can
 *                  or cannot do come together.
 *
 * END HEADER
 */

import { CodeFileDescriptor, MDFileDescriptor } from '@dts/main/fsal'
import { CodeFileMeta, MDFileMeta } from '@dts/common/fsal'

import broadcastIpcMessage from '@common/util/broadcast-ipc-message'
import extractFilesFromArgv from '../app/util/extract-files-from-argv'
import AppServiceContainer from '../app/app-service-container'

export default class Zettlr {
  editFlag: boolean
  _openPaths: any
  private readonly isShownFor: string[]
  private readonly _app: AppServiceContainer

  /**
    * Create a new application object
    * @param {electron.app} parentApp The app object.
    */
  constructor (_app: AppServiceContainer) {
    this._app = _app
    this.editFlag = false // Is the current opened file edited?
    this._openPaths = [] // Holds all currently opened paths.
    this.isShownFor = [] // Contains all files for which remote notifications are currently shown

    // Now that the config provider is definitely set up, let's see if we
    // should copy the interactive tutorial to the documents directory.
    if (this._app.config.isFirstStart()) {
      this._app.log.info('[First Start] Copying over the interactive tutorial!')
      this._app.commands.run('tutorial-open', {})
        .catch(err => this._app.log.error('[Application] Could not open tutorial', err))
    }

    this._app.windows.on('main-window-closed', () => {
      // Reset the FSAL state history so that any new window will have a clean start
      this._app.fsal.resetFiletreeHistory()
    })

    // Listen to document manager changes
    this._app.documents.on('update', (scope: string, changedDescriptor?: MDFileDescriptor|CodeFileDescriptor) => {
      switch (scope) {
        case 'openFileRemotelyChanged':
          if (changedDescriptor !== undefined) {
            // An open file has been changed --> handle this!
            this._onFileContentsChanged(changedDescriptor)
          }
          break
      }
    })
  }

  /**
   * Callback to perform necessary functions in order to replace file contents.
   *
   * @param {object} info The info object originally passed to the event.
   * @memberof Zettlr
   */
  _onFileContentsChanged (changedFile: MDFileDescriptor|CodeFileDescriptor): void {
    // The contents of one of the open files have changed.
    // What follows looks a bit ugly, welcome to callback hell.
    if (this._app.config.get('alwaysReloadFiles') === true) {
      this._app.documents.getFileContents(changedFile).then((file: MDFileMeta|CodeFileMeta) => {
        broadcastIpcMessage('open-file-changed', file)
      }).catch(e => this._app.log.error(e.message, e))
    } else {
      // Prevent multiple instances of the dialog, just ask once. The logic
      // always retrieves the most recent version either way
      const filePath = changedFile.path
      if (this.isShownFor.includes(filePath)) {
        return
      }
      this.isShownFor.push(filePath)

      // Ask the user if we should replace the file
      this._app.windows.shouldReplaceFile(changedFile.name)
        .then((shouldReplace) => {
          // In any case remove the isShownFor for this file.
          this.isShownFor.splice(this.isShownFor.indexOf(filePath), 1)
          if (!shouldReplace) {
            return
          }

          if (changedFile === null) {
            this._app.log.error('[Application] Cannot replace file.', changedFile)
            return
          }

          this._app.documents.getFileContents(changedFile).then((file: any) => {
            broadcastIpcMessage('open-file-changed', file)
          }).catch(e => this._app.log.error(e.message, e))
        }).catch(e => this._app.log.error(e.message, e)) // END ask replace file
    }
  }

  /**
   * Initiate the main process logic after boot.
   */
  async init (): Promise<void> {
    // Open any new files we have in the process arguments.
    await this._app.commands.run('roots-add', extractFilesFromArgv())
  }

  /**
    * Shutdown the app. This function is called on quit.
    * @return {Promise} Resolves after the providers have shut down
    */
  async shutdown (): Promise<void> {
    if (!this._app.documents.isClean()) {
      this._app.log.error('[Application] Attention! The FSAL reported there were unsaved changes to certain files. This indicates a critical logical bug in the application!')
    }
<<<<<<< HEAD

    this._windowManager.showQuicklookWindow(file)
  }

  // /**
  //  * In case a root directory gets removed, indicate that fact by marking it
  //  * dead.
  //  * @param  {ZettlrDir} dir The dir to be removed
  //  * @return {void}     No return.
  //  */
  // makeDead (dir: Object): void {
  //   if (dir === this.getCurrentDir()) this.setCurrentDir(null) // Remove current directory
  //   return console.log(`Marking directory ${dir.name} as dead!`)
  // }

  findFile (arg: string): MDFileDescriptor | CodeFileDescriptor | null {
    return this._fsal.findFile(arg)
  }

  findDir (arg: string): DirDescriptor | null {
    return this._fsal.findDir(arg)
  }

  /**
    * Indicate modifications.
    */
  setModified (isModified: boolean): void {
    this._windowManager.setModified(isModified)
  }

  // Getters

  /**
   * Returns the File System Abstraction Layer
   */
  getFileSystem (): FSAL { return this._fsal }

  /**
   * Returns the document manager
   */
  getDocumentManager (): DocumentManager { return this._documentManager }

  getWindowManager (): WindowManager { return this._windowManager }

  /**
    * Are there unsaved changes currently in the file system?
    * @return {Boolean} Return true, if there are unsaved changes, or false.
    */
  isModified (): boolean { return !this._documentManager.isClean() }

  /**
    * Shows the main window
    * @return {void} This does not return.
    */
  openWindow (): void {
    this._windowManager.showMainWindow()
  }

  /**
   * Shows any open window, or the main window, if none are open.
   */
  openAnyWindow (): void {
    this._windowManager.showAnyWindow()
  }

  /**
   * Returns the main application window
   *
   * @return  {BrowserWindow}  The main application window
   */
  getMainWindow (): BrowserWindow|null {
    return this._windowManager.getMainWindow()
  }

  /**
   * Displays the given target file in the print window
   *
   * @param   {string}  target  The target file path
   */
  showPrintWindow (target: string): void {
    this._windowManager.showPrintWindow(target)
  }

  // Convenience wrappers: Modules that have access to the application object
  // are able to prompt, ask for stuff, etc.
  async shouldOverwriteFile (filename: string): Promise<boolean> {
    return await this._windowManager.shouldOverwriteFile(filename)
  }

  async askDir (title: string, buttonLabel: string|null): Promise<string[]> {
    return await this._windowManager.askDir(title, null, buttonLabel)
  }

  async askFile (filters: FileFilter[]|null = null, multiSel: boolean = false): Promise<string[]> {
    return await this._windowManager.askFile(filters, multiSel)
  }

  /**
   * Asks the user to provide a path to a new file. Takes a filename, in which
   * case the dialog will start in the last known directory of this specific
   * dialog, or a full absolute path, in which the dialog will start.
   *
   * @param   {string}              fileOrPathName   Either an absolute path or just a filename
   * @param   {BrowserWindow|null}  win              The window to attach to
   *
   * @return  {Promise<string|undefined>}            Resolves with a path or undefined
   */
  async saveFile (fileOrPathName: string): Promise<string|undefined> {
    return await this._windowManager.saveFile(fileOrPathName)
  }

  /**
   * Asks the user to save changes to modified files
   *
   * @return  {Promise<MessageBoxReturnValue>}  The answer from the user
   */
  async askSaveChanges (): Promise<MessageBoxReturnValue> {
    return await this._windowManager.askSaveChanges()
  }

  /**
   * Shortcut for accessing the pasteImageModal in the Window manager.
   *
   * @return  {Promise<any>} The data generated in the modal
   */
  async showPasteImageModal (startPath: string): Promise<any> {
    return await this._windowManager.showPasteImageModal(startPath)
  }

  /**
   * Presents a confirmation to the user whether or not they want to actually
   * remove a file or directory from the system.
   *
   * @param   {MDFileDescriptor}    descriptor     The descriptor in question
   *
   * @return  {Promise<boolean>}                   Resolves to true if the user confirms
   */
  async confirmRemove (descriptor: MDFileDescriptor|CodeFileDescriptor|DirDescriptor): Promise<boolean> {
    return await this._windowManager.confirmRemove(descriptor)
  }

  /**
   * Prompts the user with information
   *
   * @param   {any}   options  The options
   */
  prompt (options: any): void {
    this._windowManager.prompt(options)
=======
>>>>>>> 307f339d
  }
}<|MERGE_RESOLUTION|>--- conflicted
+++ resolved
@@ -122,156 +122,5 @@
     if (!this._app.documents.isClean()) {
       this._app.log.error('[Application] Attention! The FSAL reported there were unsaved changes to certain files. This indicates a critical logical bug in the application!')
     }
-<<<<<<< HEAD
-
-    this._windowManager.showQuicklookWindow(file)
-  }
-
-  // /**
-  //  * In case a root directory gets removed, indicate that fact by marking it
-  //  * dead.
-  //  * @param  {ZettlrDir} dir The dir to be removed
-  //  * @return {void}     No return.
-  //  */
-  // makeDead (dir: Object): void {
-  //   if (dir === this.getCurrentDir()) this.setCurrentDir(null) // Remove current directory
-  //   return console.log(`Marking directory ${dir.name} as dead!`)
-  // }
-
-  findFile (arg: string): MDFileDescriptor | CodeFileDescriptor | null {
-    return this._fsal.findFile(arg)
-  }
-
-  findDir (arg: string): DirDescriptor | null {
-    return this._fsal.findDir(arg)
-  }
-
-  /**
-    * Indicate modifications.
-    */
-  setModified (isModified: boolean): void {
-    this._windowManager.setModified(isModified)
-  }
-
-  // Getters
-
-  /**
-   * Returns the File System Abstraction Layer
-   */
-  getFileSystem (): FSAL { return this._fsal }
-
-  /**
-   * Returns the document manager
-   */
-  getDocumentManager (): DocumentManager { return this._documentManager }
-
-  getWindowManager (): WindowManager { return this._windowManager }
-
-  /**
-    * Are there unsaved changes currently in the file system?
-    * @return {Boolean} Return true, if there are unsaved changes, or false.
-    */
-  isModified (): boolean { return !this._documentManager.isClean() }
-
-  /**
-    * Shows the main window
-    * @return {void} This does not return.
-    */
-  openWindow (): void {
-    this._windowManager.showMainWindow()
-  }
-
-  /**
-   * Shows any open window, or the main window, if none are open.
-   */
-  openAnyWindow (): void {
-    this._windowManager.showAnyWindow()
-  }
-
-  /**
-   * Returns the main application window
-   *
-   * @return  {BrowserWindow}  The main application window
-   */
-  getMainWindow (): BrowserWindow|null {
-    return this._windowManager.getMainWindow()
-  }
-
-  /**
-   * Displays the given target file in the print window
-   *
-   * @param   {string}  target  The target file path
-   */
-  showPrintWindow (target: string): void {
-    this._windowManager.showPrintWindow(target)
-  }
-
-  // Convenience wrappers: Modules that have access to the application object
-  // are able to prompt, ask for stuff, etc.
-  async shouldOverwriteFile (filename: string): Promise<boolean> {
-    return await this._windowManager.shouldOverwriteFile(filename)
-  }
-
-  async askDir (title: string, buttonLabel: string|null): Promise<string[]> {
-    return await this._windowManager.askDir(title, null, buttonLabel)
-  }
-
-  async askFile (filters: FileFilter[]|null = null, multiSel: boolean = false): Promise<string[]> {
-    return await this._windowManager.askFile(filters, multiSel)
-  }
-
-  /**
-   * Asks the user to provide a path to a new file. Takes a filename, in which
-   * case the dialog will start in the last known directory of this specific
-   * dialog, or a full absolute path, in which the dialog will start.
-   *
-   * @param   {string}              fileOrPathName   Either an absolute path or just a filename
-   * @param   {BrowserWindow|null}  win              The window to attach to
-   *
-   * @return  {Promise<string|undefined>}            Resolves with a path or undefined
-   */
-  async saveFile (fileOrPathName: string): Promise<string|undefined> {
-    return await this._windowManager.saveFile(fileOrPathName)
-  }
-
-  /**
-   * Asks the user to save changes to modified files
-   *
-   * @return  {Promise<MessageBoxReturnValue>}  The answer from the user
-   */
-  async askSaveChanges (): Promise<MessageBoxReturnValue> {
-    return await this._windowManager.askSaveChanges()
-  }
-
-  /**
-   * Shortcut for accessing the pasteImageModal in the Window manager.
-   *
-   * @return  {Promise<any>} The data generated in the modal
-   */
-  async showPasteImageModal (startPath: string): Promise<any> {
-    return await this._windowManager.showPasteImageModal(startPath)
-  }
-
-  /**
-   * Presents a confirmation to the user whether or not they want to actually
-   * remove a file or directory from the system.
-   *
-   * @param   {MDFileDescriptor}    descriptor     The descriptor in question
-   *
-   * @return  {Promise<boolean>}                   Resolves to true if the user confirms
-   */
-  async confirmRemove (descriptor: MDFileDescriptor|CodeFileDescriptor|DirDescriptor): Promise<boolean> {
-    return await this._windowManager.confirmRemove(descriptor)
-  }
-
-  /**
-   * Prompts the user with information
-   *
-   * @param   {any}   options  The options
-   */
-  prompt (options: any): void {
-    this._windowManager.prompt(options)
-=======
->>>>>>> 307f339d
   }
 }