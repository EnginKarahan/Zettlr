--- conflicted
+++ resolved
@@ -36,11 +36,7 @@
 import broadcastIpcMessage from '../common/util/broadcast-ipc-message'
 
 export default class Zettlr {
-<<<<<<< HEAD
-  isBooting: boolean
   isQuiting: boolean
-=======
->>>>>>> d9153d1e
   editFlag: boolean
   _openPaths: any
   _fsal: FSAL
@@ -54,11 +50,7 @@
     * @param {electron.app} parentApp The app object.
     */
   constructor () {
-<<<<<<< HEAD
-    this.isBooting = true // Only is true until the main process has fully loaded
     this.isQuiting = false // Is the app quiting?
-=======
->>>>>>> d9153d1e
     this.editFlag = false // Is the current opened file edited?
     this._openPaths = [] // Holds all currently opened paths.
     this.isShownFor = [] // Contains all files for which remote notifications are currently shown
@@ -73,16 +65,9 @@
       runCommand: async (command: string, payload?: any) => {
         return await this.runCommand(command, payload)
       },
-<<<<<<< HEAD
-      // Flag indicating whether or not the application is booting
-      isBooting: () => {
-        return this.isBooting
-      },
       isQuiting: () => {
         return this.isQuiting
       },
-=======
->>>>>>> d9153d1e
       showLogViewer: () => {
         this._windowManager.showLogWindow()
       },
