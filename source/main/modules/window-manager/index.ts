/**
 * @ignore
 * BEGIN HEADER
 *
 * Contains:        Window Manager
 * CVM-Role:        Controller
 * Maintainer:      Hendrik Erz
 * License:         GNU GPL v3
 *
 * Description:     The window manager is responsible for managing all
 *                  application windows and also maintain communication with
 *                  each and every window as well as displaying any prompts or
 *                  dialogs from the application.
 *
 * END HEADER
 */

import {
  app,
  screen,
  BrowserWindow,
  ipcMain,
  FileFilter,
  shell
} from 'electron'
import { promises as fs } from 'fs'
import EventEmitter from 'events'
import path from 'path'
import { CodeFileDescriptor, DirDescriptor, MDFileDescriptor } from '@dts/main/fsal'
import createMainWindow from './create-main-window'
import createPrintWindow from './create-print-window'
import createUpdateWindow from './create-update-window'
import createLogWindow from './create-log-window'
import createStatsWindow from './create-stats-window'
import createQuicklookWindow from './create-ql-window'
import createPreferencesWindow from './create-preferences-window'
import createAboutWindow from './create-about-window'
import createTagManagerWindow from './create-tag-manager-window'
import createAssetsWindow from './create-assets-window'
import createProjectPropertiesWindow from './create-project-properties-window'
import createPasteImageModal from './create-paste-image-modal'
import createErrorModal from './create-error-modal'
import shouldOverwriteFileDialog from './dialog/should-overwrite-file'
import shouldReplaceFileDialog from './dialog/should-replace-file'
import askDirectoryDialog from './dialog/ask-directory'
import askSaveChanges from './dialog/ask-save-changes'
import promptDialog from './dialog/prompt'
import { WindowPosition } from './types.d'
import askFileDialog from './dialog/ask-file'
import saveFileDialog from './dialog/save-dialog'
import confirmRemove from './dialog/confirm-remove'
import * as bcp47 from 'bcp-47'
<<<<<<< HEAD
import CliProvider from '../../../app/service-providers/cli-provider'
=======
import mapFSError from './map-fs-error'
>>>>>>> bea68084

export default class WindowManager extends EventEmitter {
  private _mainWindow: BrowserWindow|null
  private readonly _qlWindows: Map<string, BrowserWindow>
  private _printWindow: BrowserWindow|null
  private _updateWindow: BrowserWindow|null
  private _logWindow: BrowserWindow|null
  private _statsWindow: BrowserWindow|null
  private _assetsWindow: BrowserWindow|null
  private _projectProperties: BrowserWindow|null
  private _preferences: BrowserWindow|null
  private _aboutWindow: BrowserWindow|null
  private _tagManager: BrowserWindow|null
  private _pasteImageModal: BrowserWindow|null
  private _errorModal: BrowserWindow|null
  private _printWindowFile: string|undefined
  private _windowState: Map<string, WindowPosition>
  private readonly _configFile: string
  private _fileLock: boolean
  private _persistTimeout: ReturnType<typeof setTimeout>|undefined
  private _beforeMainWindowCloseCallback: Function|null
  private readonly _hasRTLLocale: boolean

  constructor () {
    super()
    this._mainWindow = null
    this._qlWindows = new Map()
    this._printWindow = null
    this._updateWindow = null
    this._preferences = null
    this._aboutWindow = null
    this._tagManager = null
    this._pasteImageModal = null
    this._errorModal = null
    this._printWindowFile = undefined
    this._logWindow = null
    this._statsWindow = null
    this._assetsWindow = null
    this._projectProperties = null
    this._windowState = new Map()
    this._configFile = path.join(app.getPath('userData'), 'window_state.json')
    this._fileLock = false
    this._beforeMainWindowCloseCallback = null

    // Detect whether we have an RTL locale for correct traffic light positions.
    const schema = bcp47.parse(app.getLocale())

    /**
     * List of RTL languages, taken from https://ask.libreoffice.org/en/question/250893/
     */
    const LTR_SCRIPTS = [
      'ar', 'he', 'yi', 'ur', 'fa', 'ks', 'sd', 'ug',
      'ky', 'nqo', 'ckb', 'sdh', 'ku', 'hu', 'ms'
    ]

    if (schema.language != null && LTR_SCRIPTS.includes(schema.language)) {
      this._hasRTLLocale = true
    } else {
      this._hasRTLLocale = false
    }

    // Immediately begin loading the data
    this.loadData()
      .then(() => {
        global.log.info('[Window Manager] Window Manager started.')
        const shouldStartMinimized = global.cliarguments.getArgumentValue(CliProvider.LAUNCH_MINIMIZED)
        const traySupported = process.env.ZETTLR_IS_TRAY_SUPPORTED === '1'
        if (!shouldStartMinimized || !traySupported) {
          this.showMainWindow()
        } else {
          global.log.info('[Window Manager] Application should start in tray. Not showing main window.')
        }
      })
      .catch((err: Error) => global.log.error(`[Window Manager] Could not load data: ${err.message}`, err))

    // Listen to window control commands
    ipcMain.on('window-controls', (event, message) => {
      const callingWindow = BrowserWindow.fromWebContents(event.sender)
      if (callingWindow === null) {
        return
      }

      const { command, payload } = message

      let itemPath: string = payload

      switch (command) {
        case 'win-maximise':
          if (callingWindow.isMaximized()) {
            callingWindow.unmaximize()
          } else {
            callingWindow.maximize()
          }
        // fall through
        case 'get-maximised-status':
          event.reply('window-controls', {
            command: 'get-maximised-status',
            payload: callingWindow.isMaximized()
          })
          break
        case 'win-minimise':
          callingWindow.minimize()
          break
        case 'win-close':
          callingWindow.close()
          break
        // This event is only important for macOS
        case 'get-traffic-lights-rtl':
          event.reply('window-controls', {
            command: 'traffic-lights-rtl',
            payload: this._hasRTLLocale // if RTL then also RTL traffic lights
          })
          break
        // Convenience APIs for the renderers to execute these commands
        case 'cut':
          event.sender.cut()
          break
        case 'copy':
          event.sender.copy()
          break
        case 'paste':
          event.sender.paste()
          break
        case 'selectAll':
          event.sender.selectAll()
          break
        case 'inspect-element':
          console.log(payload)
          event.sender.inspectElement(Math.round(payload.x), Math.round(payload.y))
          break
        case 'drag-start':
          app.getFileIcon(payload.filePath)
            .then((icon) => {
              event.sender.startDrag({ file: payload.filePath, icon: icon })
            })
            .catch(err => global.log.error(`[Window Manager] Could not fetch icon for path ${String(payload.filePath)}`, err))
          break
        case 'show-item-in-folder':
          if (itemPath.startsWith('safe-file://')) {
            itemPath = itemPath.replace('safe-file://', '')
          } else if (itemPath.startsWith('file://')) {
            itemPath = itemPath.replace('file://', '')
          }
          shell.showItemInFolder(itemPath)
          break
      }
    })

    /**
     * Handle incoming requests for files (on the operating system). This request
     * can be made by any renderer process. The window manager will prompt the
     * user for files corresponding to the given filters, and then return a list
     * of those selected.
     */
    ipcMain.handle('request-files', async (event, message) => {
      const focusedWindow = BrowserWindow.getFocusedWindow()
      // The client only can choose what and how much it wants to get
      let files = await this.askFile(
        message.filters,
        message.multiSelection,
        focusedWindow
      )
      return files
    })

    ipcMain.handle('request-dir', async (event, message) => {
      const focusedWindow = BrowserWindow.getFocusedWindow()
      let dir = await this.askDir(focusedWindow)
      return dir
    })
  }

  /**
   * Loads persisted window position data from disk
   */
  async loadData (): Promise<void> {
    try {
      const data = await fs.readFile(this._configFile, 'utf8')
      const tmpObject = JSON.parse(data)
      if (Array.isArray(tmpObject)) {
        // Old configuration object --> do not map!
        global.log.warning('[Window Manager] Detected an old windowState configuration file. Not retaining values!')
        return
      }
      global.log.info(`[Window Manager] Loading state information from ${this._configFile}`)
      this._windowState = new Map(Object.entries(tmpObject))
    } catch (err) {
      // Apparently no such file -> we'll leave the original (empty) array.
      global.log.info('[Window Manager] No window state information found.')
    }
  }

  /**
   * Sets a callback that will be called before the main window closes. Must
   * return false if the window should not be closed.
   *
   * @param   {Function}  callback  The callback that will be called. Must return boolean.
   */
  onBeforeMainWindowClose (callback: () => boolean): void {
    this._beforeMainWindowCloseCallback = callback
  }

  /**
   * Programmatically closes the main window if it is open.
   */
  closeMainWindow (): void {
    if (this._mainWindow !== null) {
      this._mainWindow.close()
    }
  }

  /**
   * Shuts down the window manager and performs final operations
   */
  shutdown (): void {
    this._persistWindowPositions()
  }

  /**
   * Listens to events on the main window
   */
  private _hookMainWindow (): void {
    if (this._mainWindow === null) {
      return
    }

    this._mainWindow.on('show', () => {
      global.tray.add()
    })

    // Listens to events from the window
    this._mainWindow.on('close', (event) => {
      // The user has requested the window to be closed -> first close
      // all other windows. NOTE: This also closes windows not instantiated
      // from within this class. This is a failsafe -- don't open windows outside
      // of the window manager.
      const allWindows = BrowserWindow.getAllWindows()
      for (const win of allWindows) {
        // Don't close the main window just yet. We are just preparing for the
        // shutdown by closing all other windows.
        if (win === this._mainWindow) {
          continue
        }

        win.close()
      }

      if (process.platform !== 'darwin' && Boolean(global.config.get('system.leaveAppRunning')) && !global.application.isQuitting()) {
        this._mainWindow?.hide()
        event.preventDefault()
      } else if (this._beforeMainWindowCloseCallback !== null) {
        const shouldClose: boolean = this._beforeMainWindowCloseCallback()
        if (!shouldClose) {
          event.preventDefault()
        }
      }
    }) // END: mainWindow.on(close)

    this._mainWindow.on('closed', () => {
      // The window has been closed -> dereference
      this._mainWindow = null
      this.emit('main-window-closed')
    })
  }

  /**
   * Makes a BrowserWindow visible and focuses it.
   *
   * @param  {BrowserWindow}  win  The window to make visible
   */
  private _makeVisible (win: BrowserWindow): void {
    win.show()
  }

  /**
   * Persists the window positions to disk
   */
  private _persistWindowPositions (): void {
    if (this._fileLock) {
      if (this._persistTimeout !== undefined) {
        clearTimeout(this._persistTimeout)
        this._persistTimeout = undefined
      }
      // Try again after one second, because there is currently data being written
      this._persistTimeout = setTimeout(() => {
        this._persistWindowPositions()
      }, 1000)
      return
    }

    const data = JSON.stringify(Object.fromEntries(this._windowState))
    this._fileLock = true
    fs.writeFile(this._configFile, data)
      .then(() => {
        this._fileLock = false
      })
      .catch((err) => {
        global.log.error(`[Window Manager] Could not persist data: ${err.message as string}`, err)
      })
  }

  /**
   * Returns a sanitised, ready to use WindowPosition, either from the saved
   * window states, or a brand new one. If no window position was found, a new
   * one will be created using the given default size.
   *
   * @param   {string}                   stateId      The window state to find
   * @param   {Electron.Rectangle|null}  defaultSize  An optional size. If null, will use half the screen.
   *
   * @return  {WindowPosition}                        A sanitised WindowPosition
   */
  private _retrieveWindowPosition (stateId: string, defaultSize: Electron.Rectangle|null): WindowPosition {
    if (!this._windowState.has(stateId)) {
      // Generate a default window position
      const { workArea, id } = screen.getPrimaryDisplay()
      const defaultPosition: WindowPosition = {
        // Some displays begin at a y > 0 and/or x > 0
        y: workArea.y + workArea.height * 0.25,
        x: workArea.x + workArea.width * 0.25,
        width: workArea.width / 2,
        height: workArea.height / 2,
        lastDisplayId: id,
        isMaximised: false
      }

      // If a defaultSize was passed, override the properties
      if (defaultSize !== null) {
        defaultPosition.y = defaultSize.y
        defaultPosition.x = defaultSize.x
        defaultPosition.width = defaultSize.width
        defaultPosition.height = defaultSize.height
      }

      this._updateWindowPosition(stateId, defaultPosition)
    } else {
      // We already have a position in our map, so retrieve, sanitize, and return.
      const existingPosition = this._windowState.get(stateId) as WindowPosition
      this._updateWindowPosition(stateId, existingPosition) // Sanitize the position
    }

    // At this point we will definitely have a WindowPosition for this window.
    return this._windowState.get(stateId) as WindowPosition
  }

  /**
   * Takes a WindowPosition and sets it for the window identified by stateId, after
   * sanitizing the window position correctly.
   *
   * @param   {string}          stateId   The unique stateId of the window, not to be confused with Electron's window ID.
   * @param   {WindowPosition}  position  The window position to be set.
   */
  private _updateWindowPosition (stateId: string, position: WindowPosition): void {
    // First, get the current display of the position. NOTE: We have to construct
    // a new object since getDisplayMatching requires integers
    const { id, workArea } = screen.getDisplayMatching({
      x: Math.round(position.x),
      y: Math.round(position.y),
      width: Math.round(position.width),
      height: Math.round(position.height)
    })
    position.lastDisplayId = id

    // Then, make sure that all bounds are still good to go
    if (position.width > workArea.width) {
      position.width = workArea.width
    }

    if (position.height > workArea.height) {
      position.height = workArea.height
    }

    if (position.x + position.width > workArea.x + workArea.width) {
      position.x = workArea.x
    }

    if (position.y + position.height > workArea.y + workArea.height) {
      position.y = workArea.y
    }

    position.isMaximised = position.width === workArea.width && position.height === workArea.height

    // Finally, overwrite the position we have.
    this._windowState.set(stateId, position)
    this._persistWindowPositions()
  }

  /**
   * This function hooks a callback to various resizing events of the provided
   * window in order to update the provided configuration object in-place.
   *
   * @param   {BrowserWindow}   window  The window to hook
   * @param   {WindowPosition}  conf    The configuration to update
   */
  private _hookWindowResize (window: BrowserWindow, stateId: string): void {
    const callback = (): void => {
      const { id } = screen.getDisplayMatching(window.getBounds())

      const newPosition: WindowPosition = {
        ...window.getBounds(),
        lastDisplayId: id,
        isMaximised: window.isMaximized()
      }

      this._updateWindowPosition(stateId, newPosition)
      window.webContents.send('window-controls', {
        command: 'get-maximised-status',
        payload: window.isMaximized()
      })
    }

    window.on('resize', callback)
    window.on('move', callback)
    window.on('maximize', callback)
    window.on('unmaximize', callback)
  }

  /**
   * Shows the main window
   */
  showMainWindow (): void {
    if (this._mainWindow === null) {
      const { workArea } = screen.getPrimaryDisplay()
      const windowConfiguration = this._retrieveWindowPosition('main', {
        y: workArea.y,
        x: workArea.x,
        width: workArea.width,
        height: workArea.height
      })

      this._mainWindow = createMainWindow(windowConfiguration)
      this._hookMainWindow()
      this._hookWindowResize(this._mainWindow, 'main')
    } else {
      this._makeVisible(this._mainWindow)
    }
  }

  /**
   * Shows any window. If none are open, the main window will be opened and shown.
   */
  showAnyWindow (): void {
    const windows = BrowserWindow.getAllWindows()
    if (windows.length === 0) {
      this.showMainWindow()
    } else {
      this._makeVisible(windows[0])
    }
  }

  /**
   * Opens a new Quicklook window for the given file.
   *
   * @param   {MDFileDescriptor}  file  The file to display in the Quicklook
   */
  showQuicklookWindow (file: MDFileDescriptor): void {
    if (this._qlWindows.has(file.path)) {
      // The window is already open -> make it visible
      this._makeVisible(this._qlWindows.get(file.path) as BrowserWindow)
    } else {
      // This particular file is not yet open
      const conf = this._retrieveWindowPosition(file.path, null)
      const window = createQuicklookWindow(file, conf)
      this._hookWindowResize(window, file.path)
      this._qlWindows.set(file.path, window)
      window.on('closed', () => { this._qlWindows.delete(file.path) })
    }
  }

  /**
   * Displays the log window
   */
  showLogWindow (): void {
    if (this._logWindow === null) {
      const conf = this._retrieveWindowPosition('log', null)
      this._logWindow = createLogWindow(conf)
      this._hookWindowResize(this._logWindow, 'log')

      // Dereference the window as soon as it is closed
      this._logWindow.on('closed', () => {
        this._logWindow = null
      })
    } else {
      this._makeVisible(this._logWindow)
    }
  }

  /**
   * Displays the defaults window
   */
  showDefaultsWindow (): void {
    if (this._assetsWindow === null) {
      const conf = this._retrieveWindowPosition('assets', null)
      this._assetsWindow = createAssetsWindow(conf)
      this._hookWindowResize(this._assetsWindow, 'assets')

      // Dereference the window as soon as it is closed
      this._assetsWindow.on('closed', () => {
        this._assetsWindow = null
      })
    } else {
      this._makeVisible(this._assetsWindow)
    }
  }

  /**
   * Shows the statistics window
   */
  showStatsWindow (): void {
    if (this._statsWindow === null) {
      const conf = this._retrieveWindowPosition('stats', null)
      this._statsWindow = createStatsWindow(conf)
      this._hookWindowResize(this._statsWindow, 'stats')

      this._statsWindow.on('closed', () => {
        this._statsWindow = null
      })
    } else {
      this._makeVisible(this._statsWindow)
    }
  }

  /**
   * Shows the preferences window
   */
  showPreferences (): void {
    if (this._preferences === null) {
      const { workArea } = screen.getPrimaryDisplay()
      const conf = this._retrieveWindowPosition('preferences', {
        width: 700,
        height: 800,
        x: (workArea.width - 700) / 2,
        y: (workArea.height - 800) / 2
      })
      this._preferences = createPreferencesWindow(conf)
      this._hookWindowResize(this._preferences, 'preferences')

      // Dereference the window as soon as it is closed
      this._preferences.on('closed', () => {
        this._preferences = null
      })
    } else {
      this._makeVisible(this._preferences)
    }
  }

  /**
   * Shows the About window
   */
  showAboutWindow (): void {
    if (this._aboutWindow === null) {
      const { workArea } = screen.getPrimaryDisplay()
      const conf = this._retrieveWindowPosition('about', {
        width: 600,
        height: 500,
        y: (workArea.height - 500) / 2,
        x: (workArea.width - 600) / 2
      })
      this._aboutWindow = createAboutWindow(conf)
      this._hookWindowResize(this._aboutWindow, 'about')

      // Dereference the window as soon as it is closed
      this._aboutWindow.on('closed', () => {
        this._aboutWindow = null
      })
    } else {
      this._makeVisible(this._aboutWindow)
    }
  }

  /**
   * Shows the tag manager window
   */
  showTagManager (): void {
    if (this._tagManager === null) {
      const conf = this._retrieveWindowPosition('tag-manager', null)
      this._tagManager = createTagManagerWindow(conf)
      this._hookWindowResize(this._tagManager, 'tag-manager')

      // Dereference the window as soon as it is closed
      this._tagManager.on('closed', () => {
        this._tagManager = null
      })
    } else {
      this._makeVisible(this._tagManager)
    }
  }

  /**
   * Shows the paste image modal and, after closing, returns
   */
  async showPasteImageModal (startPath: string): Promise<any> {
    return await new Promise((resolve, reject) => {
      if (this._mainWindow === null) {
        return reject(new Error('[Window Manager] A paste image modal was requested, but there was no main window open.'))
      }
      this._pasteImageModal = createPasteImageModal(this._mainWindow, startPath)

      ipcMain.on('paste-image-ready', (event, data) => {
        // Resolve now
        resolve(data)
        this._pasteImageModal?.close()
      })

      // Dereference the modal as soon as it is closed
      this._pasteImageModal.on('closed', () => {
        ipcMain.removeAllListeners('paste-image-ready') // Not to have a dangling listener hanging around
        resolve(undefined) // Resolve with undefined to indicate that the user has aborted
        this._pasteImageModal = null
      })
    })
  }

  /**
   * Shows an error message.
   *
   * @param   {string}  title     The message's title
   * @param   {string}  message   The actual message
   * @param   {string}  contents  Optional further contents
   */
  showErrorMessage (title: string, message: string, contents?: string): void {
    if (this._mainWindow === null) {
      global.log.error('[Application] Could not display error message, because the main window was not open!', message)
      return
    }

    if (this._errorModal !== null) {
      this._errorModal.close()
      // Dereference
      this._errorModal = null
    }

    this._errorModal = createErrorModal(this._mainWindow, title, message, contents)

    // Dereference the window as soon as it is closed
    this._errorModal.on('closed', () => {
      this._errorModal = null
    })
  }

  /**
   * Reports an error specific to reading or writing files and directories.
   *
   * @param   {string}  title  A title for the error prompt (e.g. Error opening Workspace)
   * @param   {any}     error  The error object that should be reported. Should be thrown by fs
   */
  reportFSError (title: string, error: any): void {
    const { what, why } = mapFSError(error)
    this.showErrorMessage(title, `There was an error accessing "${what}"`, why)
  }

  /**
   * Opens the print window with the given file
   *
   * @param   {string}  filePath  The file to load
   */
  showPrintWindow (filePath: string): void {
    if (this._printWindow === null) {
      const conf = this._retrieveWindowPosition('print', null)
      this._printWindow = createPrintWindow(filePath, conf)
      this._hookWindowResize(this._printWindow, 'print')
      this._printWindowFile = filePath

      // Dereference the window as soon as it is closed
      this._printWindow.on('closed', () => {
        this._printWindow = null
        this._printWindowFile = undefined
      })
    } else if (this._printWindowFile === filePath) {
      this._makeVisible(this._printWindow)
    } else {
      // There is a print window, but a different file was requested.
      // In this case, close the current print window and call this function
      // again so that the first if is executed
      this._printWindow.close()
      this.showPrintWindow(filePath)
    }
  }

  /**
   * Opens the project properties window with the given directory
   *
   * @param   {string}  dirPath  The directory to load
   */
  showProjectPropertiesWindow (dirPath: string): void {
    if (this._projectProperties === null) {
      const conf = this._retrieveWindowPosition('print', null)
      this._projectProperties = createProjectPropertiesWindow(conf, dirPath)
      this._hookWindowResize(this._projectProperties, 'project-properties')

      // Dereference the window as soon as it is closed
      this._projectProperties.on('closed', () => {
        this._projectProperties = null
      })
    } else {
      // We do not re-open the window with a (possibly changed) directory
      // because it might contain unsaved changes. The user has to manually
      // close it.
      this._makeVisible(this._projectProperties)
    }
  }

  /**
   * Opens the updater window
   */
  showUpdateWindow (): void {
    if (this._updateWindow === null) {
      const { workArea } = screen.getPrimaryDisplay()
      const conf = this._retrieveWindowPosition('updater', {
        width: 300,
        height: 500,
        x: (workArea.height - 500) / 2,
        y: (workArea.width - 300) / 2
      })
      this._updateWindow = createUpdateWindow(conf)
      this._hookWindowResize(this._updateWindow, 'updater')

      this._updateWindow.on('closed', () => { this._updateWindow = null })
    } else {
      this._makeVisible(this._updateWindow)
    }
  }

  /**
   * Sets the main window's modification flag
   *
   * @param   {boolean}  modificationState  Whether to indicate a modification
   */
  setModified (modificationState: boolean): void {
    if (this._mainWindow !== null && process.platform === 'darwin') {
      this._mainWindow.setDocumentEdited(modificationState)
    }
  }

  /**
   * Returns the main window
   *
   * @return  {BrowserWindow|null}  The main window
   */
  getMainWindow (): BrowserWindow|null {
    return this._mainWindow
  }

  // ######################### DIALOG BOXES ####################################

  /**
   * Asks the user for confirmation whether to replace an opened file with a
   * newer version.
   *
   * @param {string}   filename The filename to be displayed.
   * @return {boolean} True if the file should be replaced
   */
  async shouldReplaceFile (filename: string): Promise<boolean> {
    if (this._mainWindow === null) {
      // If the main window is not open, there is no sense in showing this
      // box, as the file is not really "open". It will be shown once a new
      // main window is opened, but then the file contents will be loaded from
      // disk either way.
      return true
    }

    return await shouldReplaceFileDialog(this._mainWindow, filename)
  }

  /**
    * Ask whether or not the user wants to replace a certain file.
    * @param   {string} filename The filename that should be contained in the message
    * @return  {boolean}         Resolves with true if the file should be overwritten
    */
  async shouldOverwriteFile (filename: string): Promise<boolean> {
    return await shouldOverwriteFileDialog(this._mainWindow, filename)
  }

  /**
   * Asks the user whether or not to persist or drop changes to their files. It
   * returns the ID of the clicked button in the message box, which is 0 to
   * simply drop changes, 1 to abort closing in order to save. TODO: Enable auto-save
   *
   * @return  {Promise<any>}  Returns the message box results
   */
  async askSaveChanges (): Promise<any> {
    return await askSaveChanges(this._mainWindow)
  }

  /**
    * Show the dialog for choosing a directory
    * @return {string[]} An array containing all selected paths.
    */
  async askDir (win?: BrowserWindow|null): Promise<string[]> {
    if (win != null) {
      return await askDirectoryDialog(win)
    } else {
      return await askDirectoryDialog(this._mainWindow)
    }
  }

  /**
   * Shows the dialog for importing files from the disk.
   *
   * @param  {FileFilter[]|null}   [filters=null]    An array of extension filters.
   * @param  {boolean}             [multiSel=false]  Determines if multiple files are allowed
   * @param  {string?}             startdir          Optional start directory override
   * @param  {BrowserWindow|null}  [win]             An optional window to attach to
   *
   * @return {string[]}                              An array containing all selected files.
   */
  async askFile (filters: FileFilter[]|null = null, multiSel: boolean = false, win?: BrowserWindow|null): Promise<string[]> {
    if (win != null) {
      return await askFileDialog(win, filters, multiSel)
    } else {
      return await askFileDialog(this._mainWindow, filters, multiSel)
    }
  }

  /**
   * Allows the user to save a file.
   *
   * @param   {string}              fileOrPathName   Either an absolute path (in
   *                                                 which case the directory will
   *                                                 be set as the starting
   *                                                 directory) or just a filename,
   *                                                 in which case the last known
   *                                                 dialogPaths.askFileDialog path
   *                                                 will be used.
   * @param   {BrowserWindow|null}  win              The window to attach to
   *
   * @return  {Promise<string|undefined>}            Resolves with a path or undefined
   */
  async saveFile (fileOrPathName: string, win?: BrowserWindow|null): Promise<string|undefined> {
    if (win != null) {
      return await saveFileDialog(win, fileOrPathName)
    } else {
      return await saveFileDialog(this._mainWindow, fileOrPathName)
    }
  }

  /**
    * This function prompts the user with information.
    * @param  {any} options Necessary informations for displaying the prompt
    */
  prompt (options: any): void {
    promptDialog(this._mainWindow, options)
  }

  /**
    * Ask to remove the associated path for the descriptor
    * @param  {MDFileDescriptor|DirDescriptor} descriptor The corresponding descriptor
    * @return {boolean}                                   True if user wishes to remove it.
    */
  async confirmRemove (descriptor: MDFileDescriptor|CodeFileDescriptor|DirDescriptor): Promise<boolean> {
    return await confirmRemove(this._mainWindow, descriptor)
  }
}<|MERGE_RESOLUTION|>--- conflicted
+++ resolved
@@ -50,11 +50,8 @@
 import saveFileDialog from './dialog/save-dialog'
 import confirmRemove from './dialog/confirm-remove'
 import * as bcp47 from 'bcp-47'
-<<<<<<< HEAD
+import mapFSError from './map-fs-error'
 import CliProvider from '../../../app/service-providers/cli-provider'
-=======
-import mapFSError from './map-fs-error'
->>>>>>> bea68084
 
 export default class WindowManager extends EventEmitter {
   private _mainWindow: BrowserWindow|null
