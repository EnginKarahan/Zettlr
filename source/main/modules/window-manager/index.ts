--- conflicted
+++ resolved
@@ -77,9 +77,6 @@
   private _fileLock: boolean
   private _persistTimeout: ReturnType<typeof setTimeout>|undefined
   private _beforeMainWindowCloseCallback: Function|null
-  private _tray: Tray | null
-
-  // Add tray to MacOS
   private _tray: Tray | null
 
   constructor () {
@@ -237,86 +234,6 @@
     this._persistWindowPositions()
   }
 
-  private _addTray(){
-    if (process.platform === 'darwin') {
-      if (this._tray == null) {
-        this._tray = new Tray(path.join(__dirname, './assets/icons/png/22x22_white.png'))
-
-        const contextMenu = Menu.buildFromTemplate([
-          {
-            label: 'Show Zettlr',
-            click: () => {
-              this.showAnyWindow()
-            },
-            type: 'normal'
-          },
-          { label: '', type: 'separator' },
-          {
-            label: 'Quit',
-            click: () => {
-              app.quit()
-            },
-            type: 'normal'
-          }
-        ])
-        this._tray.setToolTip('This is the Zettlr tray. \n Select Show Zettlr to show the Zettlr app. \n Select Quit to quit the Zettlr app.')
-        this._tray.setContextMenu(contextMenu)
-      }
-    } else if (process.platform === 'win32') {
-      if (this._tray == null) {
-        this._tray = new Tray(path.join(__dirname, 'assets/icons/icon.ico'))
-        const contextMenu = Menu.buildFromTemplate([
-          {
-            label: 'Show Zettlr',
-            click: () => {
-              // Add show Zettlr window event to Windows
-              this.showMainWindow()
-            },
-            type: 'normal'
-          },
-          { label: '', type: 'separator' },
-          {
-            label: 'Quit',
-            click: () => {
-              // Add quit event to tray
-              // On Windows, left or right click the tray icon ➔ Quit will quit Zettlr. Same function as File ➔ Quit.
-              app.quit()
-            },
-            type: 'normal'
-          }
-        ])
-        this._tray.setToolTip('This is the Zettlr tray. \n Select Show Zettlr to show the Zettlr app. \n Select Quit to quit the Zettlr app.')
-        this._tray.setContextMenu(contextMenu)
-      }
-    } else {
-      if (this._tray == null) {
-        this._tray = new Tray(path.join(__dirname, 'assets/icons/128x128.png'))
-        const contextMenu = Menu.buildFromTemplate([
-          {
-            label: 'Show Zettlr',
-            click: () => {
-              // Add show Zettlr window event to Windows
-              this.showMainWindow()
-            },
-            type: 'normal'
-          },
-          { label: '', type: 'separator' },
-          {
-            label: 'Quit',
-            click: () => {
-              // Add quit event to tray
-              // On Windows, left or right click the tray icon ➔ Quit will quit Zettlr. Same function as File ➔ Quit.
-              app.quit()
-            },
-            type: 'normal'
-          }
-        ])
-        this._tray.setToolTip('This is the Zettlr tray. \n Select Show Zettlr to show the Zettlr app. \n Select Quit to quit the Zettlr app.')
-        this._tray.setContextMenu(contextMenu)
-      }
-    }
-  }
-
   /**
    *  Return a suitable tray icon size
    */
@@ -407,14 +324,10 @@
     }
 
     this._mainWindow.on('show', () => {
-<<<<<<< HEAD
       const leaveAppRunning = Boolean(global.config.get('system.leaveAppRunning'))
       if (leaveAppRunning) {
         this._addTray()
       }
-=======
-      this._addTray()
->>>>>>> 84b8e362
     })
 
     // Listens to events from the window
