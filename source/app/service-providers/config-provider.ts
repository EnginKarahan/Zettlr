/**
 * @ignore
 * BEGIN HEADER
 *
 * Contains:        ConfigProvider
 * CVM-Role:        Service Provider
 * Maintainer:      Hendrik Erz
 * License:         GNU GPL v3
 *
 * Description:     This class provides getters and setters for the configuration
 *                  of the whole application.
 *
 * END HEADER
 */

import fs from 'fs'
import path from 'path'
import EventEmitter from 'events'
import ZettlrValidation from '../../common/zettlr-validation'
import { app, ipcMain } from 'electron'
import ignoreFile from '../../common/util/ignore-file'
import safeAssign from '../../common/util/safe-assign'
import isDir from '../../common/util/is-dir'
import broadcastIpcMessage from '../../common/util/broadcast-ipc-message'
import RULES from '../../common/validation.json'
import getConfigTemplate from './assets/get-config-template'
import enumDictFiles from '../../common/util/enum-dict-files'

const ZETTLR_VERSION = app.getVersion()

/**
 * This class represents the configuration of Zettlr, represented by the
 * config.json file in the user's data directory as well as some environment
 * variables. Basically, this class tells Zettlr what the user wants and what
 * the environment Zettlr is running in is capable of.
 */
export default class ConfigProvider extends EventEmitter {
  /**
   * The absolute path to the used configuration
   *
   * @var {string}
   */
  private readonly configFile: string
  /**
   * Contains a set of validation rules
   *
   * @var {any[]}
   */
  private readonly _rules: any[]
  /**
   * Contains the actual configuration
   *
   * @var {any}
   */
  private config: ConfigOptions
  /**
   * A flag indicating whether the provider thinks this is a first start
   *
   * @var {boolean}
   */
  private _firstStart: boolean
  /**
   * A flag indicating whether the provider thinks the user has just updated
   *
   * @var {boolean}
   */
  private _newVersion: boolean

  /**
    * Preset sane defaults, then load the config and perform a system check.
    * @param {Zettlr} parent Parent Zettlr object.
    */
  constructor () {
    super() // Initiate the emitter
    global.log.verbose('Config provider booting up ...')
    this.configFile = path.join(app.getPath('userData'), 'config.json')

    // The user may provide a temporary config to the process, which
    // leaves the "original" one untouched. This is very handy for
    // testing.
    const configFlag = process.argv.find(elem => elem.indexOf('--config=') === 0)
    if (configFlag !== undefined) {
      // A different configuration was, provided, so let's use that one instead!
      const match = /^--config="?([^"]+)"?$/.exec(configFlag)
      if (match !== null) {
        let temporaryConfig = match[1]

        if (!path.isAbsolute(temporaryConfig)) {
          if (app.isPackaged) {
            // Attempt to use the executable file's path
            temporaryConfig = path.join(path.dirname(app.getPath('exe')), temporaryConfig)
          } else {
            // Attempt to use the repository's root directory
            temporaryConfig = path.join(__dirname, '../../../', temporaryConfig)
          }
        }
        global.log.info('Using temporary configuration file at ' + temporaryConfig)
        this.configFile = temporaryConfig
      }
    }

    this.config = getConfigTemplate()
    this._rules = [] // This array holds all validation rules
    this._firstStart = false // Only true if a config file has been created
    this._newVersion = false // True if the last read config had a different version

    // Load the configuration
    this.load()

    // Run potential migrations if applicable.
    this.runMigrations()

    // Remove potential dead links to non-existent files and dirs
    this.checkPaths()

    // Boot up the validation rules
    for (const key in RULES) {
      // @ts-expect-error TODO: Somehow TSLint doesn't like this
      this._rules.push(new ZettlrValidation(key, RULES[key]))
    }

    // Put a global setter and getter for config keys into the globals.
    global.config = {
      // Clone the properties to prevent intrusion
      get: (key?: string) => {
        return JSON.parse(JSON.stringify(this.get(key)))
      },
      // The setter is a simply pass-through
      set: (key: string, val: any) => {
        return this.set(key, val)
      },
      // Enable global event listening to updates of the config
      on: (evt: string, callback: (...args: any[]) => void) => {
        this.on(evt, callback)
      },
      // Also do the same for the removal of listeners
      off: (evt: string, callback: (...args: any[]) => void) => {
        this.off(evt, callback)
      },
      /**
       * Adds a path to the startup path array
       * @param {String} p The path to add
       * @return {Boolean} Whether or not the call succeeded
       */
      addPath: (p: string) => {
        return this.addPath(p)
      },
      /**
       * Removes a path from the startup path array
       * @param  {String} p The path to remove
       * @return {Boolean}   Whether or not the call succeeded
       */
      removePath: (p: string) => {
        return this.removePath(p)
      },
      /**
       * If true, Zettlr assumes this is the first start of the app
       */
      isFirstStart: () => {
        return this._firstStart
      },
      /**
       * If true, Zettlr has detected a change in version in the config
       */
      newVersionDetected: () => {
        return this._newVersion
      }
    } // END globals for the configuration

    // Listen for renderer events. These must be synchronous.
    ipcMain.on('config-provider', (event, message) => {
      const { command, payload } = message

      if (command === 'get-config') {
        event.returnValue = this.get(payload.key)
      } else if (command === 'set-config-single') {
        event.returnValue = this.set(payload.key, payload.val)
      }
    })

    // Handle config events
    ipcMain.handle('config-provider', (event, message) => {
      const { command } = message

      if (command === 'set-config') {
        // Sets the complete config object
        const { payload } = message
        let ret = true
        for (let opt in payload) {
          if (!this.set(opt, payload[opt])) {
            ret = false
          }
        }

        return ret
      }
    })
  }

  /**
   * Shutdown the service provider -- here save the config to disk
   * @return {Boolean} Returns true after successful shutdown.
   */
  async shutdown (): Promise<boolean> {
    global.log.verbose('Config provider shutting down ...')
    this.save()
    return true
  }

  /**
    * This function only (re-)reads the configuration file if present
    * @return {ZettlrConfig} This for chainability.
    */
  load (): this {
    let readConfig = null
    global.log.verbose(`[Config Provider] Loading configuration file from ${this.configFile} ...`)

    // Does the file already exist?
    try {
      fs.lstatSync(this.configFile)
      readConfig = JSON.parse(fs.readFileSync(this.configFile, { encoding: 'utf8' }))
      global.log.verbose('[Config Provider] Successfully loaded configuration')
    } catch (e) {
      global.log.info('[Config Provider] No configuration file found - using defaults.')
      fs.writeFileSync(this.configFile, JSON.stringify(this.config), { encoding: 'utf8' })
      this._firstStart = true // Assume first start
      this._newVersion = true // Obviously
      return this // No need to iterate over objects anymore
    }

    // Determine if this is a different version
    this._newVersion = readConfig.version !== this.config.version
    if (this._newVersion) {
      global.log.info(`Migrating from ${String(readConfig.version)} to ${String(this.config.version)}!`)
    }

    this.update(readConfig)

    // Don't forget to update the version
    if (this._newVersion) {
      this.set('version', ZETTLR_VERSION)
    }

    return this
  }

  /**
    * Write the config file (e.g. on app exit)
    * @return {ZettlrConfig} This for chainability.
    */
  save (): this {
    if (this.configFile == null || this.config == null) {
      this.load()
    }
    // (Over-)write the configuration
    global.log.verbose(`[Config Provider] Writing configuration file to ${this.configFile}...`)

    try {
      fs.writeFileSync(this.configFile, JSON.stringify(this.config), { encoding: 'utf8' })
    } catch (e) {
      global.log.error(`[Config Provider] Error during file write: ${String(e.message)}`, e)
    }

    return this
  }

  /**
    * This function runs a general check and runs any potential migrations.
    * @return {ZettlrConfig} This for chainability.
    */
  runMigrations (): this {
    const replacements = this.config.editor.autoCorrect.replacements as any
    if (replacements == null) {
      // Nothing to do
      return this
    }

    if (isIterable(replacements)) {
      // In 1.8.7 the replacements were provided as key-val pairs, but we've since
      // moved to key-value since it's more verbose. So we need to make sure these
      // conform to the new rules.
      for (const entry of replacements) {
        if ('val' in entry && !('value' in entry)) {
          global.log.info(`[Config Provider] Migrating Autocorrect replacement ${entry.key as string} from 'val' to 'value' ...`)
          entry.value = entry.val
          delete entry.val
        }
      }
    } else {
      // Previous versions stored the replacements as objects of the form
      // { "-->": "→", ... }
      const newReplacements: Array<{ key: string, value: string }> = []
      for (const [ key, value ] of Object.entries(replacements)) {
        if (typeof value === 'string') {
          newReplacements.push({ key, value })
        }
      }
      this.config.editor.autoCorrect.replacements = newReplacements
    }

<<<<<<< HEAD
=======
    // Next: We've completely abandoned the hashing system, so if we encounter a
    // hash where the new engine expects a string, set it to default.
    this.config.openFiles = this.config.openFiles.filter(e => typeof e === 'string')
>>>>>>> b2c42846
    return this
  }

  /**
    * Checks the validity of each path that should be opened and removes all
    * those that are invalid
    * @return {void} Nothing to return.
    */
  checkPaths (): void {
    // Remove duplicates
    this.config.openPaths = [...new Set(this.config.openPaths)]

    // Now sort the paths.
    this._sortPaths()

    const dicts = enumDictFiles().map(item => item.tag)

    // We have to run over the spellchecking dictionaries and see whether or
    // not they are still valid or if they have been deleted.
    for (let i = 0; i < this.config.selectedDicts.length; i++) {
      if (!dicts.includes(this.config.selectedDicts[i])) {
        this.config.selectedDicts.splice(i, 1)
        --i
      }
    }
  }

  /**
    * Adds a path to be opened on startup
    * @param {String} p The path to be added
    * @return {Boolean} True, if the path was succesfully added, else false.
    */
  addPath (p: string): boolean {
    // Only add valid and unique paths
    if ((!ignoreFile(p) || isDir(p)) && !this.config.openPaths.includes(p)) {
      this.config.openPaths.push(p)
      this._sortPaths()
      return true
    }

    return false
  }

  /**
    * Removes a path from the startup paths
    * @param  {String} p The path to be removed
    * @return {Boolean} Whether or not the call succeeded.
    */
  removePath (p: string): boolean {
    if (this.config.openPaths.includes(p)) {
      this.config.openPaths.splice(this.config.openPaths.indexOf(p), 1)
      return true
    }
    return false
  }

  /**
    * Returns a config property
    * @param  {String} attr The property to return
    * @return {Mixed}      Either the config property or null
    */
  get (attr?: string): any {
    if (attr === undefined) {
      // If no attribute is given, simply return the complete config object.
      return this.getConfig()
    }

    if (attr.indexOf('.') > 0) {
      // A nested argument was requested, so iterate until we find it
      let nested = attr.split('.')
      let cfg = this.config
      for (let arg of nested) {
        if (arg in cfg) {
          // arg will be a keyof ConfigOptions at this point
          cfg = cfg[arg as keyof ConfigOptions] as unknown as any
        } else {
          global.log.warning(`[Config Provider] Someone has requested a non-existent key: ${attr}`)
          return null // The config option must match exactly
        }
      }

      return cfg // Now not the requested config option.
    }

    // Plain attribute requested
    if (attr in this.config) {
      return this.config[attr as keyof ConfigOptions]
    } else {
      global.log.warning(`[Config Provider] Someone has requested a non-existent key: ${attr}`)
      return null
    }
  }

  /**
    * Simply returns the complete config object.
    * @return {Object} The configuration object.
    */
  getConfig (): any {
    return this.config
  }

  /**
    * Sets a configuration option
    * @param {String} option The option to be set
    * @param {Mixed} value  The value of the config variable.
    * @return {Boolean} Whether or not the option was successfully set.
    */
  set (option: string, value: any): boolean {
    // Don't add non-existent options
    if (option in this.config && this._validate(option, value)) {
      // Do not set the option if it already has the requested value
      if (this.config[option as keyof ConfigOptions] === value) {
        return true
      }

      // Set the new value and inform the listeners
      // @ts-expect-error Since we're dynamically assigning a value here.
      this.config[option as keyof ConfigOptions] = value
      this.emit('update', option) // Pass the option for info

      // Broadcast to all open windows
      broadcastIpcMessage('config-provider', {
        command: 'update',
        payload: option
      })
      return true
    }

    if (option.indexOf('.') > 0) {
      // A nested argument was requested, so iterate until we find it
      let nested = option.split('.')
      // Last one must be set manually, b/c simple attributes aren't pointers
      let prop = nested.pop() as string // We can be sure it's not undefined
      let cfg = this.config
      for (let arg of nested) {
        if (arg in cfg) {
          cfg = cfg[arg as keyof ConfigOptions] as unknown as any
        } else {
          return false // The config option must match exactly
        }
      }

      // Set the nested property
      if (prop in cfg && this._validate(option, value)) {
        // Do not set the option if it already has the requested value
        if (cfg[prop as keyof ConfigOptions] === value) {
          return true
        }

        // Set the new value and inform the listeners
        // @ts-expect-error Since we're dynamically assigning a value here
        cfg[prop as keyof ConfigOptions] = value
        this.emit('update', option) // Pass the option for info
        // Broadcast to all open windows
        broadcastIpcMessage('config-provider', {
          command: 'update',
          payload: option
        })
        return true
      }
    }

    return false
  }

  /**
    * Update the complete configuration object with new values
    * @param  {Object} newcfg               The new object containing new props
    * @return {void}                      Does not return anything.
    */
  update (newcfg: any): void {
    // Use safeAssign to make sure only properties from the config
    // are retained, and no rogue values (which can also simply be
    // old deprecated values).
    this.config = safeAssign(newcfg, this.config)
    this.emit('update') // Emit an event to all listeners
    // Broadcast to all open windows
    broadcastIpcMessage('config-provider', { command: 'update', payload: undefined })
  }

  /**
    * Sorts the paths prior to using them alphabetically and by type.
    * @return {ZettlrConfig} Chainability.
    */
  _sortPaths (): this {
    let f = []
    let d = []
    for (let p of this.config.openPaths) {
      if (isDir(p)) {
        d.push(p)
      } else {
        f.push(p)
      }
    }

    // We only want to sort the paths based on rudimentary, natural order.
    let coll = new Intl.Collator([ this.get('appLang'), 'en' ], { numeric: true })
    f.sort((a, b) => {
      return coll.compare(path.basename(a), path.basename(b))
    })
    d.sort((a, b) => {
      return coll.compare(path.basename(a), path.basename(b))
    })

    this.config.openPaths = f.concat(d)

    return this
  }

  /**
   * Validates a key's value based upon previously set up validation rules
   * @param  {string} key   The key (can be dotted) to be validated
   * @param  {mixed} value The value to be validated
   * @return {Boolean}       False, if a given validation failed, otherwise true.
   */
  _validate (key: string, value: any): boolean {
    let rule = this._rules.find(elem => elem.getKey() === key)
    // There is a rule for this key, so validate
    if (rule !== undefined) {
      return rule.validate(value)
    }
    // There are some options for which there is no validation.
    return true
  }
}

function isIterable (value: any): boolean {
  return Symbol.iterator in Object(value)
}<|MERGE_RESOLUTION|>--- conflicted
+++ resolved
@@ -270,12 +270,7 @@
     */
   runMigrations (): this {
     const replacements = this.config.editor.autoCorrect.replacements as any
-    if (replacements == null) {
-      // Nothing to do
-      return this
-    }
-
-    if (isIterable(replacements)) {
+    if (isIterable(replacements) && replacements != null) {
       // In 1.8.7 the replacements were provided as key-val pairs, but we've since
       // moved to key-value since it's more verbose. So we need to make sure these
       // conform to the new rules.
@@ -286,7 +281,7 @@
           delete entry.val
         }
       }
-    } else {
+    } else if (replacements != null) {
       // Previous versions stored the replacements as objects of the form
       // { "-->": "→", ... }
       const newReplacements: Array<{ key: string, value: string }> = []
@@ -298,12 +293,10 @@
       this.config.editor.autoCorrect.replacements = newReplacements
     }
 
-<<<<<<< HEAD
-=======
     // Next: We've completely abandoned the hashing system, so if we encounter a
     // hash where the new engine expects a string, set it to default.
     this.config.openFiles = this.config.openFiles.filter(e => typeof e === 'string')
->>>>>>> b2c42846
+
     return this
   }
 
