--- conflicted
+++ resolved
@@ -102,12 +102,8 @@
       const output = await makeExport(exporterOptions, this._app.log, this._app.config, this._app.assets)
       if (output.code === 0) {
         this._app.log.info(`Successfully exported file to ${output.targetFile}`)
-<<<<<<< HEAD
         const readableFormat = (profile.writer in PANDOC_WRITERS) ? PANDOC_WRITERS[profile.writer] : profile.writer
         this._app.notifications.show(trans('system.export_success', readableFormat))
-=======
-        this._app.notifications.show(trans('system.export_success', output.targetFile))
->>>>>>> 01b3b528
 
         // In case of a textbundle/pack it's a folder, else it's a file
         if ([ 'textbundle', 'textpack' ].includes(arg.profile.writer)) {
