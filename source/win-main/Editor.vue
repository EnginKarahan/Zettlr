--- conflicted
+++ resolved
@@ -865,7 +865,10 @@
     padding-bottom: 0px;
   }
 
-<<<<<<< HEAD
+  .CodeMirror.CodeMirror-readonly {
+    .CodeMirror-cursor { display: none !important; }
+  }
+
   // Math equations in text mode
   .katex {
     font-size: 1.1em; // reduce font-size of math a bit
@@ -878,14 +881,6 @@
     width: 100%; // display math should be centred
     margin-bottom: -0.5em; // counterbalance additional empty line that is added by code mirror due to a bug https://github.com/codemirror/CodeMirror/issues/6600
   }
-=======
-  .CodeMirror.CodeMirror-readonly {
-    .CodeMirror-cursor { display: none !important; }
-  }
-
-  // Reduce font size of math a bit
-  .katex { font-size: 1.1em; }
->>>>>>> c9fbe1da
 }
 
 body.dark #editor {
